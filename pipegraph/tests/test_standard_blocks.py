--- conflicted
+++ resolved
@@ -142,11 +142,7 @@
         self.y = pd.concat([y_first, y_second, y_third], axis=0).to_frame()
         scaler = MinMaxScaler()
         gaussian_mixture = GaussianMixture(n_components=3)
-<<<<<<< HEAD
-        models = RegressorsWithDataDependentNumberOfReplicas(regressor=LinearRegression())
-=======
         models = RegressorsWithDataDependentNumberOfReplicas(steps=[('regressor', LinearRegression())])
->>>>>>> 6cc6b5f9
         neutral_regressor = NeutralRegressor()
 
         steps = [('scaler', scaler),
